version: '2.1'
services:
  api-gateway:
    image: api-gateway
    environment:
      GW_AUTH_URL: 'http://localhost:8084/auth/login'
      GW_PORT: 8080
      GW_UPLOAD_SERVICE: 'upload-service:8080'
      GW_DOWNLOAD_SERVICE: 'download-service:8080'
      GW_FILE_SERVICE: 'file-service:8080'
      GW_PERMISSION_SERVICE: 'permission-service:8080'
      GW_USER_SERVICE: 'user-service:8080'
      GW_SEARCH_SERVICE: 'search-service:8080'
      GW_GOTENBERG_SERVICE: 'http://gotenberg-service:8080'
      GW_ALLOW_ORIGINS: 'http://localhost*'
      GW_SUPPORT_LINK: 'https://open.rocket.chat/home'
      GW_CHROME_DOWNLOAD_URL: 'https://google.com/chrome/'
      ELASTICSEARCH_URL: 'http://localhost:9200'
      LOG_INDEX: 'kdrive'
      LOG_LEVEL: 'info'
      ELASTIC_APM_SERVER_URL: 'http://localhost:8200'
      ELASTIC_APM_SERVICE_NAME: 'api-gateway'
      ELASTIC_APM_SERVICE_VERSION: '0.1'
      ELASTIC_APM_ENVIRONMENT: 'development'
      ELASTIC_APM_ACTIVE: 'true'
      ELASTIC_APM_IGNORE_URLS: '/api/healthcheck'
      ELASTIC_APM_CAPTURE_BODY: 'all'
      ELASTIC_APM_METRICS_INTERVAL: '10s'
      GW_EXTERNAL_APM_URL: 'http://localhost:8200'
      GW_SECRET: 'pandora@drive'
    ports:
      - '8080:8080'
    depends_on:
      - upload-service
      - download-service
      - file-service
      - authentication-service
      - permission-service
      - search-service
      - gotenberg-service
  minio:
    image: minio/minio
    volumes:
      - './data:/data'
    ports:
      - '9000:9000'
    environment:
      MINIO_ACCESS_KEY: 'F6WUUG27HBUFSIXVZL59'
      MINIO_SECRET_KEY: 'BPlIUU6SX0ZxiCMo3tIpCMAUdnmkN9Eo9K42NsRR'
    command: server /data
  upload-service:
    image: 'bluehub.azurecr.io/meateam/upload-service:develop'
    environment:
      S3_ACCESS_KEY: 'F6WUUG27HBUFSIXVZL59'
      S3_SECRET_KEY: 'BPlIUU6SX0ZxiCMo3tIpCMAUdnmkN9Eo9K42NsRR'
      S3_ENDPOINT: 'http://minio:9000'
      TCP_PORT: '8080'
      HOST_NAME: 'upload-service'
      ELASTICSEARCH_URL: 'http://localhost:9200'
      LOG_INDEX: 'kdrive'
      LOG_LEVEL: 'debug'
      ELASTIC_APM_SERVER_URL: 'http://localhost:8200'
      ELASTIC_APM_SERVICE_NAME: 'upload-service'
      ELASTIC_APM_SERVICE_VERSION: '0.1'
      ELASTIC_APM_ENVIRONMENT: 'development'
      ELASTIC_APM_ACTIVE: 'true'
      ELASTIC_APM_CAPTURE_BODY: 'all'
      ELASTIC_APM_METRICS_INTERVAL: '10s'
      US_ELASTIC_APM_IGNORE_URLS: '/grpc.health.v1.Health/Check'
    depends_on:
      - minio
    ports:
      - '8081:8080'
  download-service:
    image: 'bluehub.azurecr.io/meateam/download-service:develop'
    environment:
      S3_ACCESS_KEY: 'F6WUUG27HBUFSIXVZL59'
      S3_SECRET_KEY: 'BPlIUU6SX0ZxiCMo3tIpCMAUdnmkN9Eo9K42NsRR'
      S3_ENDPOINT: 'http://minio:9000'
      TCP_PORT: '8080'
      HOST_NAME: 'download-service'
      ELASTICSEARCH_URL: 'http://localhost:9200'
      LOG_INDEX: 'kdrive'
      LOG_LEVEL: 'debug'
      ELASTIC_APM_SERVER_URL: 'http://localhost:8200'
      ELASTIC_APM_SERVICE_NAME: 'download-service'
      ELASTIC_APM_SERVICE_VERSION: '0.1'
      ELASTIC_APM_ENVIRONMENT: 'development'
      ELASTIC_APM_ACTIVE: 'true'
      ELASTIC_APM_CAPTURE_BODY: 'all'
      ELASTIC_APM_METRICS_INTERVAL: '10s'
      DS_ELASTIC_APM_IGNORE_URLS: '/grpc.health.v1.Health/Check'
    ports:
      - '8082:8080'
    depends_on:
      - minio
  file-service:
    image: 'bluehub.azurecr.io/meateam/file-service:develop'
    environment:
      BIND_ADDRESS: '0.0.0.0:8080'
      ELASTICSEARCH_URL: 'http://13.69.137.179:9200'
      ELASTICSEARCH_USER: ''
      ELASTICSEARCH_PASSWORD: ''
      LOG_INDEX: 'kdrive'
      APM_SECRET_TOKEN: ''
      FS_APM_SERVICE_NAME: 'file-service'
      ELASTIC_APM_VERIFY_SERVER_CERT: 'false'
      ELASTIC_APM_SERVER_URL: 'http://13.69.137.179:8200'
      USER_QUOTA_LIMIT: '10'
      NODE_ENV: 'dev'
      DEBUG_MODE: 'false'
      RECONNECT_ATTEMPTS: '5'
      RECONNECT_TIMEOUT: '2000'
      MONGO_HOST: 'mongodb://mongo:27017/devDB'
    ports:
      - '8083:8080'
    depends_on:
      - mongo
  mongo:
    image: 'mongo:4.0.9'
    ports:
      - '27017:27017'
    volumes:
      - './data/db:/data/db'
    depends_on:
      - minio
  authentication-service:
    image: 'bluehub.azurecr.io/meateam/authentication-service:develop'
    ports:
      - '8084:8080'
    environment:
      SAML_ENTRY_POINT: 'http://localhost:8085/simplesaml/saml2/idp/SSOService.php'
      SAML_ISSUER: 'http://localhost:8084/auth/metadata.xml'
      SAML_CALLBACK_URL: 'http://localhost:8084/auth/metadata.xml/callback'
      USERS_RPC_ENDPOINT: 'user-service:8080'
      SECRET_KEY: 'pandora@drive'
      CLIENT_ENDPOINT: 'http://localhost'
      STRATEGY: 'saml'
    depends_on:
      - saml-idp
      - user-service
  saml-idp:
    image: 'bluehub.azurecr.io/meateam/test-saml-idp:latest'
    ports:
      - '8085:8080'
    environment:
      SIMPLESAMLPHP_SP_ENTITY_ID: 'http://localhost:8084/auth/metadata.xml'
      SIMPLESAMLPHP_SP_ASSERTION_CONSUMER_SERVICE: 'http://localhost:8084/auth/metadata.xml/callback'
      SIMPLESAMLPHP_SP_SINGLE_LOGOUT_SERVICE: 'http://localhost:8084/auth/logout'
  user-service:
    image: 'bluehub.azurecr.io/meateam/user-service:develop'
    ports:
      - '8086:8080'
    environment:
      ELASTIC_APM_SERVER_URL: 'http://localhost:8200'
      ELASTICSEARCH_URL: 'http://localhost:9200'
      KARTOFFEL_URL: 'http://kartoffel-master.eastus.cloudapp.azure.com:3000'
      RPC_PORT: '8080'
      REDIS_PORT: '6379'
      REDIS_HOST: 'redis'
      LOG_INDEX: 'kdrive'
      SPIKE_CLIENT_ID: EPBpjCiczupCXZgBEq3ARZCinUt4LSXtOsVrI1Ub
      SPIKE_CLIENT_SECRET: u5qxEK0sy17ReZ7t8aVeN1gCcdI9hRiM78i9J_9Z6jA2YWcvbgczcchKqZ4WnXOsdT6jxmuVCLC3~RXuVcE5EsOG4JJi~B8AJQSB
      SPIKE_REQUIRED: 'true'
      SPIKE_URL: 'https://spike.westeurope.cloudapp.azure.com'
      SPIKE_AUTH_SERVER_PORT: '1337'
      SPIKE_TOKEN_URL: 'https://spike.westeurope.cloudapp.azure.com:1337/oauth2/token'
      TOKEN: >-
        eyJhbGciOiJSUzI1NiIsInR5cCI6IkpXVCJ9.eyJhdWQiOiJrYXJ0b2ZmZWwiLCJzdWIiOiI1ZDc2NTA2NTBmYWY2ODIwOTQ4YzMzZGQiLCJzY29wZSI6W10sImNsaWVudElkIjoiRVBCcGpDaWN6dXBDWFpnQkVxM0FSWkNpblV0NExTWHRPc1ZySTFVYiIsImlhdCI6MTU2ODIxMDM1NSwiZXhwIjoxNTY4MjEwNTM1LCJpc3MiOiJodHRwczovLzUxLjE0NC4xNzguMTIxIn0.bSALlqft4U_FiiPr8gtYxx1AOVmnwMxN9-ardt5FhaY_UhKc18PIq5dBSMCMp34sfZnwsBh7uxL3wxDjPxZzYb_RMyLc_wonUurdDjI9zBq5fkyhwdNdBxIirBooVMwjt3mqxVtvVSsWvip3Lfj0zW-qb7n_n5LDRI4YG36cfUc_FCA60keccyHGMJJ1jd8trTvx1XQT8-PTlOlIQifws42Hpc3KIAUM0a2K-VuhK8bdQgcnvkB9Ca55OstOFi27cFf1jV9VO1as5yA6WabDTxht5KxfVN-nMpHhQN0CFw-kngIX2P8F0rlmA2JwmSPVcnDF3OweMAs5CBHQzkdomA
      DEBUG_MODE: 'false'
      USR_MONGO_HOST: 'mongodb://mongo:27017/devDB'
    depends_on:
      - mongo
      - redis
  redis:
    image: 'redis:alpine'
    ports:
      - '6379:6379'
  permission-service:
    image: 'bluehub.azurecr.io/meateam/permission-service:develop'
    ports:
      - '8087:8080'
    environment:
      PS_PORT: '8080'
      PS_MONGO_HOST: 'mongodb://mongo:27017/permission'
      PS_ELASTIC_APM_IGNORE_URLS: '/grpc.health.v1.Health/Check'
      PS_MONGO_CLIENT_CONNECTION_TIMEOUT: '10'
      PS_MONGO_CLIENT_PING_TIMEOUT: '10'
      PS_HEALTH_CHECK_INTERVAL: '3'
      ELASTICSEARCH_URL: 'http://localhost:9200'
      ELASTIC_APM_SERVER_URL: 'http://localhost:8200'
      ELASTIC_APM_ENVIRONMENT: 'development'
      ELASTIC_APM_ACTIVE: 'true'
      ELASTIC_APM_CAPTURE_BODY: 'all'
      ELASTIC_APM_METRICS_INTERVAL: '10s'
    depends_on:
      - mongo
  search-service:
    image: bluehub.azurecr.io/meateam/search-service:develop
    environment:
      SS_PORT: 8080
      SS_HOST_NAME: search-service
      SS_ELASTICSEARCH_URL: http://13.69.137.179:9200
      SS_ELASTICSEARCH_INDEX: files
      LOG_INDEX: kdrive
      LOG_LEVEL: debug
      SS_HEALTH_CHECK_INTERVAL: 5
      ELASTIC_APM_SERVER_URL: 'http://13.69.137.179:8200'
      ELASTIC_APM_SERVICE_NAME: 'search-service'
      ELASTIC_APM_SERVICE_VERSION: '0.1'
      ELASTIC_APM_ENVIRONMENT: 'development'
      ELASTIC_APM_ACTIVE: 'true'
      ELASTIC_APM_CAPTURE_BODY: 'all'
      ELASTIC_APM_METRICS_INTERVAL: '10s'
      SS_ELASTIC_APM_IGNORE_URLS: '/grpc.health.v1.Health/Check'
    ports:
      - 8088:8080
    depends_on: 
      elasticsearch:
        condition: service_healthy
  gotenberg-service:
    image: bluehub.azurecr.io/meateam/gotenberg:6
    environment:
      DEFAULT_LISTEN_PORT: 8080
      DISABLE_GOOGLE_CHROME: 1
    tmpfs:
      - /tmp
      - /gotenberg/tmp
    ports:
      - 8089:8080
  spike-service:
    image: bluehub.azurecr.io/meateam/spike-service:develop
    environment:
      AUDIENCE: "0mBMe5vYJyuFtvHpEWVDPumqaVl~xr"
      SPIKE_CLIENT_ID: "EPBpjCiczupCXZgBEq3ARZCinUt4LSXtOsVrI1Ub"
      SPIKE_CLIENT_SECRET: "u5qxEK0sy17ReZ7t8aVeN1gCcdI9hRiM78i9J_9Z6jA2YWcvbgczcchKqZ4WnXOsdT6jxmuVCLC3~RXuVcE5EsOG4JJi~B8AJQSB"
      REDIS_URL: 'redis://redis:6379'
      SPIKE_TOKEN_URL: "https://spike.westeurope.cloudapp.azure.com:1337/oauth2/token"
      SPIKE_PUBLIC_KEY_FULL_PATH: "/usr/src/app/utils/publickey.pem"
      NODE_TLS_REJECT_UNAUTHORIZED: 0
    depends_on:
      - redis
    ports:
      - '8090:8080'
  delegation-service:
    image: bluehub.azurecr.io/meateam/delegation-service:develop
    ports:
      - '8091:8080'
    environment:
      DEL_PROT: 8080
      DEL_SPIKE_REQUIRED: 'false'
      PHONE_BOOK_URL: 'http://94.245.91.5'
      NODE_TLS_REJECT_UNAUTHORIZED: 0
  redis:
    image: 'redis:alpine'
    ports:
      - '6379:6379'
  elasticsearch:
<<<<<<< HEAD
    image: sebp/elk
    ulimits:
      memlock:
        soft: -1
        hard: -1
    volumes:
      - es:/usr/share/elasticsearch/data
    ports:
      - 9200:9200
      - 5601:5601
      - 5044:5044
  permit-service:
    image: bluehub.azurecr.io/meateam/permit-service:develop
    environment:
      PMTS_PORT: 8080
      HOST_NAME: permit-service
      PMTS_MONGO_HOST: mongodb://mongo:27017/permit
      PMTS_GRANT_TYPE: client_credentials
      PMTS_AUDIENCE: "_LCF5avgIpoXSWhY5Jl8mMi0Q~4_~R"
      PMTS_APPROVAL_URL: http://23.102.32.203/api/v1/request
      PMTS_SPIKE_SERVICE: spike-service:8080
      PMTS_ELASTIC_APM_IGNORE_URLS: '/grpc.health.v1.Health/Check'
      ELASTICSEARCH_URL: http://13.69.137.179:9200
      LOG_INDEX: kdrive
      LOG_LEVEL: debug
      HEALTH_CHECK_INTERVAL: 5
      ELASTIC_APM_SERVER_URL: 'http://13.69.137.179:8200'
      ELASTIC_APM_SERVICE_NAME: 'permit-service'
      ELASTIC_APM_SERVICE_VERSION: '0.1'
      ELASTIC_APM_ENVIRONMENT: 'development'
      ELASTIC_APM_ACTIVE: 'true'
      ELASTIC_APM_CAPTURE_BODY: 'all'
      ELASTIC_APM_METRICS_INTERVAL: '10s'
    ports:
      - 8092:8080
    depends_on:
      - mongo
      - spike-service
volumes:
  es:
    driver: local
=======
    image: docker.elastic.co/elasticsearch/elasticsearch:7.5.0
    environment: 
      - discovery.type=single-node
    container_name: elasticsearch
    ports: ['9200:9200']
    healthcheck:
      test: ["CMD", "curl", "-f", "http://localhost:9200"]
      interval: 5s
      timeout: 10s
      retries: 5
  kibana:
    image: docker.elastic.co/kibana/kibana:7.5.0
    container_name: kibana
    ports: ['5601:5601']
    depends_on: ['elasticsearch']
>>>>>>> d02f7a91
<|MERGE_RESOLUTION|>--- conflicted
+++ resolved
@@ -215,9 +215,9 @@
       SS_ELASTIC_APM_IGNORE_URLS: '/grpc.health.v1.Health/Check'
     ports:
       - 8088:8080
-    depends_on: 
-      elasticsearch:
-        condition: service_healthy
+    # depends_on: 
+    #   elasticsearch:
+    #     condition: service_healthy
   gotenberg-service:
     image: bluehub.azurecr.io/meateam/gotenberg:6
     environment:
@@ -251,23 +251,6 @@
       DEL_SPIKE_REQUIRED: 'false'
       PHONE_BOOK_URL: 'http://94.245.91.5'
       NODE_TLS_REJECT_UNAUTHORIZED: 0
-  redis:
-    image: 'redis:alpine'
-    ports:
-      - '6379:6379'
-  elasticsearch:
-<<<<<<< HEAD
-    image: sebp/elk
-    ulimits:
-      memlock:
-        soft: -1
-        hard: -1
-    volumes:
-      - es:/usr/share/elasticsearch/data
-    ports:
-      - 9200:9200
-      - 5601:5601
-      - 5044:5044
   permit-service:
     image: bluehub.azurecr.io/meateam/permit-service:develop
     environment:
@@ -295,23 +278,23 @@
     depends_on:
       - mongo
       - spike-service
-volumes:
-  es:
-    driver: local
-=======
-    image: docker.elastic.co/elasticsearch/elasticsearch:7.5.0
-    environment: 
-      - discovery.type=single-node
-    container_name: elasticsearch
-    ports: ['9200:9200']
-    healthcheck:
-      test: ["CMD", "curl", "-f", "http://localhost:9200"]
-      interval: 5s
-      timeout: 10s
-      retries: 5
-  kibana:
-    image: docker.elastic.co/kibana/kibana:7.5.0
-    container_name: kibana
-    ports: ['5601:5601']
-    depends_on: ['elasticsearch']
->>>>>>> d02f7a91
+  redis:
+    image: 'redis:alpine'
+    ports:
+      - '6379:6379'
+  # elasticsearch:
+  #   image: docker.elastic.co/elasticsearch/elasticsearch:7.5.0
+  #   environment: 
+  #     - discovery.type=single-node
+  #   container_name: elasticsearch
+  #   ports: ['9200:9200']
+  #   healthcheck:
+  #     test: ["CMD", "curl", "-f", "http://localhost:9200"]
+  #     interval: 5s
+  #     timeout: 10s
+  #     retries: 5
+  # kibana:
+  #   image: docker.elastic.co/kibana/kibana:7.5.0
+  #   container_name: kibana
+  #   ports: ['5601:5601']
+  #   depends_on: ['elasticsearch']