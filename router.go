package main

import (
	"log"
	"fmt"
	"net/http"
	"strings"
	"time"

	"github.com/gin-contrib/cors"
	"github.com/gin-gonic/gin"
	"github.com/spf13/viper"
	"google.golang.org/grpc"
	"github.com/dgrijalva/jwt-go"
)

func setupRouter() (r *gin.Engine, close func()) {
	// Disable Console Color
	gin.DisableConsoleColor()
	r = gin.Default()

	// Default cors handeling.
	corsConfig := cors.DefaultConfig()
	corsConfig.AddExposeHeaders("x-uploadid")
	corsConfig.AddAllowHeaders("cache-control", "x-requested-with", "content-disposition", "content-range")
	corsConfig.AllowAllOrigins = true
	r.Use(cors.New(corsConfig))

	// Auth middleware
	r.Use(authRequired)

	// Initiate file router.
	fileConn, err := initServiceConn(viper.GetString(configfileService))
	if err != nil {
		log.Fatalf("couldn't setup file service connection: %v", err)
	}

	uploadConn, err := initServiceConn(viper.GetString(configUploadService))
	if err != nil {
		log.Fatalf("couldn't setup upload service connection: %v", err)
	}

	downloadConn, err := initServiceConn(viper.GetString(configDownloadService))
	if err != nil {
		log.Fatalf("couldn't setup download service connection: %v", err)
	}
	
	// Initiate file router.
	fr := &fileRouter{}

	// Initiate upload router.
	ur := &uploadRouter{}

	// Initiate client connection to file service.
	fr.setup(r, fileConn, downloadConn)

	// Initiate client connection to upload service.
	ur.setup(r, uploadConn, fileConn)

	// Creating a slice to manage connections
	conns := []*grpc.ClientConn{fileConn, uploadConn, downloadConn}

	// Defines a function that is closing all connections in order to defer it outside.
	close = func() {
		for _, v := range conns {
			v.Close()
		}

		return
	}

	return
}

<<<<<<< HEAD
//  authRequired searches for the authorization header to check if the client has a jwt token.
//	If the token is not valid or expired, it will redirect the client to the auth service.
//	If the token is valid, it will inject user to the gin context
=======
func initServiceConn(url string) (*grpc.ClientConn, error) {
	conn, err := grpc.Dial(url, grpc.WithDefaultCallOptions(grpc.MaxCallRecvMsgSize(10<<20)), grpc.WithInsecure())
	if err != nil {
		return nil, err
	}

	return conn, nil
}

>>>>>>> 3f0bff4a
func authRequired(c *gin.Context) {
	auth := c.GetHeader("Authorization")
	if auth == "" {
		redirectToAuthService(c)
		return
	}
	authArr := strings.Fields(auth)
	if len(authArr) < 2 {
		redirectToAuthService(c)
		return
	}
	_, tokenString := authArr[0], authArr[1]
	
	secret := viper.GetString(configSecret)

	token, err := jwt.Parse(tokenString, func(token *jwt.Token) (interface{}, error) {
		
		// Validates the alg is what we expect:
		if _, ok := token.Method.(*jwt.SigningMethodHMAC); !ok {
			redirectToAuthService(c)
			return nil, fmt.Errorf("unexpected signing method: %v", token.Header["alg"])
		}
		
		return []byte(secret), nil

	})
	if err != nil {
		redirectToAuthService(c)
		return
	} 
	if claims, ok := token.Claims.(jwt.MapClaims); ok && token.Valid {	
		iat_float, ok := claims["iat"].(float64)
		if !ok {
			redirectToAuthService(c)
			return
		}
		iat := int64(iat_float)
		passed := time.Since(time.Unix(iat, 0))
		
		// Token expired
		if time.Hour*24 < passed {
			redirectToAuthService(c)
			return
		}

		// Check type assertion
		c.Set("User", user{
			id: claims["id"].(string),
			firstName: claims["firstName"].(string),
			lastName: claims["lastName"].(string),
		})
		return
	} 
	redirectToAuthService(c)
	return

}

func redirectToAuthService(c *gin.Context) {
	authURL := viper.GetString(configAuthUrl)
	c.Redirect(http.StatusMovedPermanently, authURL)
	c.Abort()
	return
}<|MERGE_RESOLUTION|>--- conflicted
+++ resolved
@@ -72,11 +72,6 @@
 	return
 }
 
-<<<<<<< HEAD
-//  authRequired searches for the authorization header to check if the client has a jwt token.
-//	If the token is not valid or expired, it will redirect the client to the auth service.
-//	If the token is valid, it will inject user to the gin context
-=======
 func initServiceConn(url string) (*grpc.ClientConn, error) {
 	conn, err := grpc.Dial(url, grpc.WithDefaultCallOptions(grpc.MaxCallRecvMsgSize(10<<20)), grpc.WithInsecure())
 	if err != nil {
@@ -86,7 +81,9 @@
 	return conn, nil
 }
 
->>>>>>> 3f0bff4a
+//  authRequired searches for the authorization header to check if the client has a jwt token.
+//	If the token is not valid or expired, it will redirect the client to the auth service.
+//	If the token is valid, it will inject user to the gin context
 func authRequired(c *gin.Context) {
 	auth := c.GetHeader("Authorization")
 	if auth == "" {
