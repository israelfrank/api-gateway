--- conflicted
+++ resolved
@@ -85,21 +85,12 @@
             steps {
               script {
                 if(env.GIT_BRANCH == 'master') {
-<<<<<<< HEAD
-                  sh "docker build -t drivehub.azurecr.io/${env.GIT_REPO_NAME}/master:${env.GIT_SHORT_COMMIT} ."
-                  sh "docker push  drivehub.azurecr.io/${env.GIT_REPO_NAME}/master:${env.GIT_SHORT_COMMIT}"
-                }
-                else if(env.GIT_BRANCH == 'develop') {
-                   sh "docker build -t drivehub.azurecr.io/${env.GIT_REPO_NAME}/develop ."
-                   sh "docker push drivehub.azurecr.io/${env.GIT_REPO_NAME}/develop"  
-=======
                   sh "docker build -t drivehub.azurecr.io/${env.GIT_REPO_NAME}:master_${env.GIT_SHORT_COMMIT} ."
                   sh "docker push  drivehub.azurecr.io/${env.GIT_REPO_NAME}:master_${env.GIT_SHORT_COMMIT}"
                 }
                 else if(env.GIT_BRANCH == 'develop') {
                    sh "docker build -t drivehub.azurecr.io/${env.GIT_REPO_NAME}:develop ."
                    sh "docker push drivehub.azurecr.io/${env.GIT_REPO_NAME}:develop"  
->>>>>>> d77046d5
                 }
               }
             }  
@@ -108,27 +99,9 @@
                 discordSend description: '**service**: '+ env.GIT_REPO_NAME + '\n **Build**:' + " " + env.BUILD_NUMBER + '\n **Branch**:' + " " + env.GIT_BRANCH + '\n **Status**:' + " " +  currentBuild.result + '\n \n \n **Commit ID**:'+ " " + env.GIT_SHORT_COMMIT + '\n **commit massage**:' + " " + env.GIT_COMMIT_MSG + '\n **commit email**:' + " " + env.GIT_COMMITTER_EMAIL, footer: '', image: '', link: 'http://jnk-devops-ci-cd.northeurope.cloudapp.azure.com/blue/organizations/jenkins/'+env.JOB_FOR_URL+'/detail/'+env.BRANCH_FOR_URL+'/'+env.BUILD_NUMBER+'/pipeline', result: currentBuild.result, thumbnail: '', title: 'Logs build dockerfile master/develop', webhookURL: env.discord    
               }
             }
-<<<<<<< HEAD
           }
         }     
       }
-      // run image of unit test
-      stage('run unit tests') {   
-        steps {
-          container('dind-slave'){
-          sh "docker run unittest"
-          }  
-        }
-        post {
-          always {
-            discordSend description: '**service**: '+ env.GIT_REPO_NAME + '\n **Build**:' + " " + env.BUILD_NUMBER + '\n **Branch**:' + " " + env.GIT_BRANCH + '\n **Status**:' + " " +  currentBuild.result + '\n \n \n **Commit ID**:'+ " " + env.GIT_SHORT_COMMIT + '\n **commit massage**:' + " " + env.GIT_COMMIT_MSG + '\n **commit email**:' + " " + env.GIT_COMMITTER_EMAIL, footer: '', image: '', link: 'http://jnk-devops-ci-cd.northeurope.cloudapp.azure.com/blue/organizations/jenkins/'+env.JOB_FOR_URL+'/detail/'+env.BRANCH_FOR_URL+'/'+env.BUILD_NUMBER+'/pipeline', result: currentBuild.result, thumbnail: '', title: ' link to logs of unit test', webhookURL: env.discord   
-=======
->>>>>>> d77046d5
-          }
-        }     
-      }
-<<<<<<< HEAD
-=======
     //   // run image of unit test
     //   stage('run unit tests') {   
     //     steps {
@@ -142,6 +115,5 @@
     //       }
     //     }
     //   }
->>>>>>> d77046d5
     }
   }   