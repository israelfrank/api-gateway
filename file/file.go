--- conflicted
+++ resolved
@@ -4,11 +4,8 @@
 	"fmt"
 	"io"
 	"net/http"
-<<<<<<< HEAD
 	"sync"
-=======
 	"strconv"
->>>>>>> 8388279b
 
 	"github.com/gin-gonic/gin"
 	gwruntime "github.com/grpc-ecosystem/grpc-gateway/runtime"
