package file

import (
	"context"
	"fmt"
	"io"
	"net/http"
	"strconv"
	"strings"

	"github.com/gin-gonic/gin"
	gwruntime "github.com/grpc-ecosystem/grpc-gateway/runtime"
	loggermiddleware "github.com/meateam/api-gateway/logger"
	"github.com/meateam/api-gateway/user"
	"github.com/meateam/download-service/download"
	dpb "github.com/meateam/download-service/proto"
	fpb "github.com/meateam/file-service/proto/file"
	"github.com/meateam/gotenberg-go-client/v6"
	ppb "github.com/meateam/permission-service/proto"
	spb "github.com/meateam/search-service/proto"
	upb "github.com/meateam/upload-service/proto"
	"github.com/sirupsen/logrus"
	"google.golang.org/grpc"
	"google.golang.org/grpc/codes"
	"google.golang.org/grpc/status"
)

const (
	// ParamFileParent is a constant for file parent parameter in a request.
	ParamFileParent = "parent"

	// ParamFileName is a constant for file name parameter in a request.
	ParamFileName = "name"

	// ParamFileType is a constant for file type parameter in a request.
	ParamFileType = "type"

	// ParamFileDescription is a constant for file description parameter in a request.
	ParamFileDescription = "description"

	// ParamFileSize is a constant for file size parameter in a request.
	ParamFileSize = "size"

	// ParamFileCreatedAt is a constant for file created at parameter in a request.
	ParamFileCreatedAt = "createdAt"

	// ParamFileUpdatedAt is a constant for file updated at parameter in a request.
	ParamFileUpdatedAt = "updatedAt"

	// QueryShareFiles is the querystring key for retrieving the files that were shared with the user.
	QueryShareFiles = "shares"

	// QueryFileDownloadPreview is the querystring key for
	// removing the content-disposition header from a file download.
	QueryFileDownloadPreview = "preview"

	// OwnerRole is the owner role name when referred to as a permission.
	OwnerRole = "OWNER"

	// GetFileByIDRole is the role that is required of the authenticated requester to have to be
	// permitted to make the GetFileByID action.
	GetFileByIDRole = ppb.Role_READ

	// GetFilesByFolderRole is the role that is required of the authenticated requester to have to be
	// permitted to make the GetFilesByFolder action.
	GetFilesByFolderRole = ppb.Role_READ

	// DeleteFileByIDRole is the role that is required of the authenticated requester to have to be
	// permitted to make the DeleteFileByID action.
	DeleteFileByIDRole = ppb.Role_WRITE

	// DownloadRole is the role that is required of the authenticated requester to have to be
	// permitted to make the Download action.
	DownloadRole = ppb.Role_READ

	// UpdateFileRole is the role that is required of the authenticated requester to have to be
	// permitted to make the UpdateFile action.
	UpdateFileRole = ppb.Role_WRITE

	// UpdateFilesRole is the role that is required of the authenticated requester to have to be
	// permitted to make the UpdateFiles action.
	UpdateFilesRole = ppb.Role_WRITE

	// PdfMimeType is the mime type of a .pdf file.
	PdfMimeType = "application/pdf"

<<<<<<< HEAD
	// TextMimeType is the start of any file with a text mime type.
	TextMimeType = "text"

	// DocMimeType is the mime type of a .doc file.
	DocMimeType = "application/msword"

	// DocxMimeType is the mime type of a .docx file.
=======
	// DocMimeType is the mime type of a .doc file.
	DocMimeType = "application/msword"

 	// DocxMimeType is the mime type of a .docx file.
>>>>>>> b857ecd3
	DocxMimeType = "application/vnd.openxmlformats-officedocument.wordprocessingml.document"

	// XlsMimeType is the mime type of a .xls file.
	XlsMimeType = "application/vnd.ms-excel"

	// XlsxMimeType is the mime type of a .xlsx file.
	XlsxMimeType = "application/vnd.openxmlformats-officedocument.spreadsheetml.sheet"

	// PptMimeType is the mime type of a .ppt file.
	PptMimeType = "application/vnd.ms-powerpoint"

	// PptxMimeType is the mime type of a .pptx file.
	PptxMimeType = "application/vnd.openxmlformats-officedocument.presentationml.presentation"

	// RtfMimeType is the mime type of a .rtf file.
	RtfMimeType = "application/rtf"

	// OdtMimeType is the mime type of a .odt file.
	OdtMimeType = "application/vnd.oasis.opendocument.text"

	// OdpMimeType is the mime type of a .odp file.
	OdpMimeType = "application/vnd.oasis.opendocument.presentation"
)

var (
	// TypesConvertableToPdf is a slice of the names of the mime types that can be converted to PDF and previewed.
	TypesConvertableToPdf = []string{
		DocMimeType,
		DocxMimeType,
		XlsMimeType,
		XlsxMimeType,
		PptMimeType,
		PptxMimeType,
		RtfMimeType,
		OdtMimeType,
		OdpMimeType,
	}
)

// Router is a structure that handles upload requests.
type Router struct {
	downloadClient   dpb.DownloadClient
	fileClient       fpb.FileServiceClient
	uploadClient     upb.UploadClient
	permissionClient ppb.PermissionClient
	searchClient     spb.SearchClient
	gotenbergClient  *gotenberg.Client
	logger           *logrus.Logger
}

// GetFileByIDResponse is a structure used for parsing fpb.File to a json file metadata response.
type GetFileByIDResponse struct {
	ID          string `json:"id,omitempty"`
	Name        string `json:"name,omitempty"`
	Type        string `json:"type,omitempty"`
	Size        int64  `json:"size"`
	Description string `json:"description,omitempty"`
	OwnerID     string `json:"ownerId,omitempty"`
	Parent      string `json:"parent,omitempty"`
	CreatedAt   int64  `json:"createdAt,omitempty"`
	UpdatedAt   int64  `json:"updatedAt,omitempty"`
	Role        string `json:"role,omitempty"`
	Shared      bool   `json:"shared"`
}

type partialFile struct {
	ID          string  `json:"id,omitempty"`
	Name        string  `json:"name,omitempty"`
	Type        string  `json:"type,omitempty"`
	Size        int64   `json:"size,omitempty"`
	Description string  `json:"description,omitempty"`
	OwnerID     string  `json:"ownerId,omitempty"`
	Parent      *string `json:"parent,omitempty"`
	CreatedAt   int64   `json:"createdAt,omitempty"`
	UpdatedAt   int64   `json:"updatedAt,omitempty"`
	Float       bool    `json:"float,omitempty"`
}

type updateFilesRequest struct {
	IDList      []string    `json:"idList"`
	PartialFile partialFile `json:"partialFile"`
}

// NewRouter creates a new Router, and initializes clients of File Service
// and Download Service with the given connections. If logger is non-nil then it will
// be set as-is, otherwise logger would default to logrus.New().
func NewRouter(
	fileConn *grpc.ClientConn,
	downloadConn *grpc.ClientConn,
	uploadConn *grpc.ClientConn,
	permissionConn *grpc.ClientConn,
	searchConn *grpc.ClientConn,
	gotenbergClient *gotenberg.Client,
	logger *logrus.Logger,
) *Router {
	// If no logger is given, use a default logger.
	if logger == nil {
		logger = logrus.New()
	}

	r := &Router{logger: logger}

	r.fileClient = fpb.NewFileServiceClient(fileConn)
	r.downloadClient = dpb.NewDownloadClient(downloadConn)
	r.uploadClient = upb.NewUploadClient(uploadConn)
	r.permissionClient = ppb.NewPermissionClient(permissionConn)
	r.searchClient = spb.NewSearchClient(searchConn)
	r.gotenbergClient = gotenbergClient

	return r
}

// Setup sets up r and intializes its routes under rg.
func (r *Router) Setup(rg *gin.RouterGroup) {
	rg.GET("/files", r.GetFilesByFolder)
	rg.GET("/files/:id", r.GetFileByID)
	rg.GET("/files/:id/ancestors", r.GetFileAncestors)
	rg.DELETE("/files/:id", r.DeleteFileByID)
	rg.PUT("/files/:id", r.UpdateFile)
	rg.PUT("/files", r.UpdateFiles)
}

// GetFileByID is the request handler for GET /files/:id
func (r *Router) GetFileByID(c *gin.Context) {
	fileID := c.Param("id")
	if fileID == "" {
		c.String(http.StatusBadRequest, "file id is required")
		return
	}

	alt := c.Query("alt")
	if alt == "media" {
		r.Download(c)

		return
	}

	userFilePermission, foundPermission := r.HandleUserFilePermission(c, fileID, GetFileByIDRole)
	if userFilePermission == "" {
		c.AbortWithStatus(http.StatusUnauthorized)
		return
	}

	getFileByIDRequest := &fpb.GetByFileByIDRequest{
		Id: fileID,
	}

	file, err := r.fileClient.GetFileByID(c.Request.Context(), getFileByIDRequest)
	if err != nil {
		httpStatusCode := gwruntime.HTTPStatusFromCode(status.Code(err))
		loggermiddleware.LogError(r.logger, c.AbortWithError(httpStatusCode, err))

		return
	}

	shared := foundPermission != nil
	c.JSON(http.StatusOK, CreateGetFileResponse(file, userFilePermission, &shared))
}

// Extracts parameters from request query to a map, non-existing parameter has a value of ""
func queryParamsToMap(c *gin.Context, paramNames ...string) map[string]string {
	paramMap := make(map[string]string)
	for _, paramName := range paramNames {
		param, exists := c.GetQuery(paramName)
		if exists {
			paramMap[paramName] = param
		} else {
			paramMap[paramName] = ""
		}
	}
	return paramMap
}

// Converts a string to int64, 0 is returned on failure
func stringToInt64(s string) int64 {
	n, err := strconv.ParseInt(s, 10, 64)
	if err != nil {
		n = 0
	}
	return n
}

// GetFilesByFolder is the request handler for GET /files request.
func (r *Router) GetFilesByFolder(c *gin.Context) {
	reqUser := user.ExtractRequestUser(c)
	if reqUser == nil {
		c.AbortWithStatus(http.StatusUnauthorized)
		return
	}

	if _, exists := c.GetQuery(QueryShareFiles); exists {
		r.GetSharedFiles(c)
		return
	}

	filesParent := c.Query(ParamFileParent)
	if userFilePermission, _ := r.HandleUserFilePermission(
		c,
		filesParent,
		GetFilesByFolderRole); userFilePermission == "" {
		return
	}

	paramMap := queryParamsToMap(c, ParamFileName, ParamFileType, ParamFileDescription, ParamFileSize,
		ParamFileCreatedAt, ParamFileUpdatedAt)

	fileFilter := fpb.File{
		Name:        paramMap[ParamFileName],
		Type:        paramMap[ParamFileType],
		Description: paramMap[ParamFileDescription],
		Size:        stringToInt64(paramMap[ParamFileSize]),
		CreatedAt:   stringToInt64(paramMap[ParamFileCreatedAt]),
		UpdatedAt:   stringToInt64(paramMap[ParamFileUpdatedAt]),
		Float:       false,
	}

	fileOwner := reqUser.ID
	if filesParent != "" {
		fileOwner = ""
	}

	// Use the id of the owner of parent to get the folder's files.
	filesResp, err := r.fileClient.GetFilesByFolder(
		c.Request.Context(),
		&fpb.GetFilesByFolderRequest{OwnerID: fileOwner, FolderID: filesParent, QueryFile: &fileFilter},
	)
	if err != nil {
		httpStatusCode := gwruntime.HTTPStatusFromCode(status.Code(err))
		loggermiddleware.LogError(r.logger, c.AbortWithError(httpStatusCode, err))

		return
	}

	files := filesResp.GetFiles()
	responseFiles := make([]*GetFileByIDResponse, 0, len(files))
	for _, file := range files {
		userFilePermission, _, err := CheckUserFilePermission(c.Request.Context(),
			r.fileClient,
			r.permissionClient,
			reqUser.ID,
			file.GetId(),
			GetFilesByFolderRole)
		if err != nil {
			httpStatusCode := gwruntime.HTTPStatusFromCode(status.Code(err))
			loggermiddleware.LogError(r.logger, c.AbortWithError(httpStatusCode, err))

			return
		}

		if userFilePermission != "" {
			responseFiles = append(responseFiles, CreateGetFileResponse(file, userFilePermission, nil))
		}
	}

	c.JSON(http.StatusOK, responseFiles)
}

// GetSharedFiles is the request handler for GET /files?shares
func (r *Router) GetSharedFiles(c *gin.Context) {
	reqUser := user.ExtractRequestUser(c)
	if reqUser == nil {
		c.AbortWithStatus(http.StatusUnauthorized)
		return
	}

	permissions, err := r.permissionClient.GetUserPermissions(
		c.Request.Context(),
		&ppb.GetUserPermissionsRequest{UserID: reqUser.ID},
	)

	if err != nil {
		httpStatusCode := gwruntime.HTTPStatusFromCode(status.Code(err))
		loggermiddleware.LogError(r.logger, c.AbortWithError(httpStatusCode, err))

		return
	}

	files := make([]*GetFileByIDResponse, 0, len(permissions.GetPermissions()))
	for _, permission := range permissions.GetPermissions() {
		file, err := r.fileClient.GetFileByID(c.Request.Context(),
			&fpb.GetByFileByIDRequest{Id: permission.GetFileID()})
		if err != nil {
			httpStatusCode := gwruntime.HTTPStatusFromCode(status.Code(err))
			loggermiddleware.LogError(r.logger, c.AbortWithError(httpStatusCode, err))

			return
		}

		if file.GetOwnerID() != reqUser.ID {
			shared := true
			files = append(files, CreateGetFileResponse(file, permission.GetRole().String(), &shared))
		}
	}

	c.JSON(http.StatusOK, files)
}

// DeleteFileByID is the request handler for DELETE /files/:id request.
func (r *Router) DeleteFileByID(c *gin.Context) {
	reqUser := user.ExtractRequestUser(c)
	if reqUser == nil {
		c.AbortWithStatus(http.StatusUnauthorized)
		return
	}

	fileID := c.Param("id")
	if fileID == "" {
		c.String(http.StatusBadRequest, "file id is required")
		return
	}

	if role, _ := r.HandleUserFilePermission(c, fileID, DeleteFileByIDRole); role == "" {
		return
	}

	ids, err := DeleteFile(
		c.Request.Context(),
		r.logger,
		r.fileClient,
		r.uploadClient,
		r.searchClient,
		r.permissionClient,
		fileID,
		reqUser.ID)
	if err != nil {
		httpStatusCode := gwruntime.HTTPStatusFromCode(status.Code(err))
		loggermiddleware.LogError(r.logger, c.AbortWithError(httpStatusCode, err))

		return
	}

	c.JSON(http.StatusOK, ids)
}

// Download is the request handler for /files/:id?alt=media request.
func (r *Router) Download(c *gin.Context) {
	// Get file ID from param.
	fileID := c.Param("id")
	if fileID == "" {
		c.String(http.StatusBadRequest, "file id is required")
		return
	}

	if role, _ := r.HandleUserFilePermission(c, fileID, DownloadRole); role == "" {
		return
	}

	// Get the file meta from the file service
	fileMeta, err := r.fileClient.GetFileByID(c.Request.Context(), &fpb.GetByFileByIDRequest{Id: fileID})
	if err != nil {
		httpStatusCode := gwruntime.HTTPStatusFromCode(status.Code(err))
		loggermiddleware.LogError(r.logger, c.AbortWithError(httpStatusCode, err))

		return
	}

	filename := fileMeta.GetName()
	contentType := fileMeta.GetType()
	contentLength := fmt.Sprintf("%d", fileMeta.GetSize())

	downloadRequest := &dpb.DownloadRequest{
		Key:    fileMeta.GetKey(),
		Bucket: fileMeta.GetBucket(),
	}

	span, spanCtx := loggermiddleware.StartSpan(c.Request.Context(), "/download.Download/Download")
	defer span.End()

	stream, err := r.downloadClient.Download(spanCtx, downloadRequest)
	if err != nil {
		httpStatusCode := gwruntime.HTTPStatusFromCode(status.Code(err))
		loggermiddleware.LogError(r.logger, c.AbortWithError(httpStatusCode, err))

		return
	}

	preview, ok := c.GetQuery(QueryFileDownloadPreview)
	if ok && preview != "false" {
		loggermiddleware.LogError(r.logger, r.HandlePreview(c, fileMeta, stream))

		return
	}

	c.Header("Content-Type", contentType)
	c.Header("Content-Length", contentLength)
	c.Header("X-Content-Type-Options", "nosniff")
	c.Header("Content-Disposition", "attachment; filename="+filename)

	loggermiddleware.LogError(r.logger, HandleStream(c, stream))
}

// UpdateFile Updates single file.
// The function gets an id as a parameter and the partial file to update.
// It returns the updated file id.
func (r *Router) UpdateFile(c *gin.Context) {
	fileID := c.Param("id")
	if fileID == "" {
		c.String(http.StatusBadRequest, "file id is required")
		return
	}

	if role, _ := r.HandleUserFilePermission(c, fileID, UpdateFileRole); role == "" {
		return
	}

	var pf partialFile
	if c.ShouldBindJSON(&pf) != nil {
		loggermiddleware.LogError(
			r.logger,
			c.AbortWithError(http.StatusBadRequest, fmt.Errorf("unexpected body format")),
		)

		return
	}

	// If the parent should be updated then check permissions for the new parent.
	if pf.Parent != nil {
		if role, _ := r.HandleUserFilePermission(c, *pf.Parent, UpdateFileRole); role == "" {
			return
		}
	}

	if err := r.handleUpdate(c, []string{fileID}, pf); err != nil {
		httpStatusCode := gwruntime.HTTPStatusFromCode(status.Code(err))
		loggermiddleware.LogError(r.logger, c.AbortWithError(httpStatusCode, err))

		return
	}
}

// GetFileAncestors returns an array of the requested file ancestors.
// The function gets an id.
// It returns the updated file id's.
func (r *Router) GetFileAncestors(c *gin.Context) {
	fileID := c.Param("id")
	if fileID == "" {
		c.String(http.StatusBadRequest, "file id is required")
		return
	}

	userFilePermission, _ := r.HandleUserFilePermission(c, fileID, GetFileByIDRole)
	if userFilePermission == "" {
		return
	}

	res, err := r.fileClient.GetAncestors(c.Request.Context(), &fpb.GetAncestorsRequest{Id: fileID})
	if err != nil {
		httpStatusCode := gwruntime.HTTPStatusFromCode(status.Code(err))
		loggermiddleware.LogError(r.logger, c.AbortWithError(httpStatusCode, err))

		return
	}

	reqUser := user.ExtractRequestUser(c)
	if reqUser == nil {
		c.AbortWithStatus(http.StatusUnauthorized)
		return
	}

	ancestors := res.GetAncestors()

	var firstPermittedFileIndex int
	for firstPermittedFileIndex = 0; firstPermittedFileIndex < len(ancestors); firstPermittedFileIndex++ {
		userFilePermission, _, err := CheckUserFilePermission(
			c.Request.Context(),
			r.fileClient,
			r.permissionClient,
			reqUser.ID,
			ancestors[firstPermittedFileIndex],
			GetFileByIDRole,
		)

		if err != nil {
			httpStatusCode := gwruntime.HTTPStatusFromCode(status.Code(err))
			loggermiddleware.LogError(r.logger, c.AbortWithError(httpStatusCode, err))

			return
		}

		if userFilePermission != "" {
			break
		}
	}

	permittedAncestors := ancestors[firstPermittedFileIndex:]

	populatedPermittedAncestors := make([]*GetFileByIDResponse, 0, len(permittedAncestors))

	for i := 0; i < len(permittedAncestors); i++ {
		file, err := r.fileClient.GetFileByID(
			c.Request.Context(),
<<<<<<< HEAD
			&fpb.GetByFileByIDRequest{Id: permittedAncestors[i]})
=======
			&fpb.GetByFileByIDRequest{Id: permittedAncestors[i]},
		)
>>>>>>> b857ecd3
		if err != nil {
			httpStatusCode := gwruntime.HTTPStatusFromCode(status.Code(err))
			loggermiddleware.LogError(r.logger, c.AbortWithError(httpStatusCode, err))

			return
		}

		shared := false
		populatedPermittedAncestors = append(populatedPermittedAncestors, CreateGetFileResponse(file, "", &shared))
	}

	c.JSON(http.StatusOK, populatedPermittedAncestors)
}

// UpdateFiles Updates many files with the same value.
// The function gets slice of ids and the partial file to update.
// It returns the updated file id's.
func (r *Router) UpdateFiles(c *gin.Context) {
	reqUser := user.ExtractRequestUser(c)

	var body updateFilesRequest
	if c.ShouldBindJSON(&body) != nil {
		loggermiddleware.LogError(
			r.logger,
			c.AbortWithError(http.StatusBadRequest, fmt.Errorf("unexpected body format")),
		)

		return
	}

	// If the parent should be updated then check permissions for the new parent.
	if body.PartialFile.Parent != nil {
		if role, _ := r.HandleUserFilePermission(c, *body.PartialFile.Parent, UpdateFilesRole); role == "" {
			return
		}
	}

	allowedIds := make([]string, 0, len(body.IDList))

	for _, id := range body.IDList {
		userFilePermission, _, err := CheckUserFilePermission(c.Request.Context(),
			r.fileClient,
			r.permissionClient,
			reqUser.ID,
			id,
			UpdateFilesRole)
		if err != nil {
			loggermiddleware.LogError(r.logger, c.AbortWithError(int(status.Code(err)), err))
		}

		if userFilePermission != "" {
			allowedIds = append(allowedIds, id)
		}
	}

	if err := r.handleUpdate(c, allowedIds, body.PartialFile); err != nil {
		httpStatusCode := gwruntime.HTTPStatusFromCode(status.Code(err))
		loggermiddleware.LogError(r.logger, c.AbortWithError(httpStatusCode, err))

		return
	}
}

func (r *Router) handleUpdate(c *gin.Context, ids []string, pf partialFile) error {
	var parent *fpb.File_Parent
	var sParent *spb.File_Parent
	if pf.Parent != nil {
		if *pf.Parent == "" {
			parent = &fpb.File_Parent{
				Parent: "null",
			}
			sParent = &spb.File_Parent{
				Parent: "null",
			}
		} else {
			parent = &fpb.File_Parent{
				Parent: *pf.Parent,
			}
			sParent = &spb.File_Parent{
				Parent: *pf.Parent,
			}
		}
	}

	updatedData := &fpb.File{
		FileOrId: parent,
		Float:    pf.Float,
	}

	sUpdatedData := &spb.File{
		FileOrId: sParent,
	}

	if len(ids) == 1 {
		updatedData.Name = pf.Name
		sUpdatedData.Name = pf.Name

		updatedData.Description = pf.Description
		sUpdatedData.Description = pf.Description
	}

	updateFilesResponse, err := r.fileClient.UpdateFiles(
		c.Request.Context(),
		&fpb.UpdateFilesRequest{
			IdList:      ids,
			PartialFile: updatedData,
		},
	)
	if err != nil {
		return err
	}

	for _, id := range ids {
		sUpdatedData.Id = id
		if _, err := r.searchClient.Update(c.Request.Context(), sUpdatedData); err != nil {
			r.logger.Errorf("failed to update file %s in searchService", id)
		}
	}

	c.JSON(http.StatusOK, updateFilesResponse.GetFailedFiles())
	return nil
}

// HandleStream streams the file bytes from stream to c.
func HandleStream(c *gin.Context, stream dpb.Download_DownloadClient) error {
	for {
		chunk, err := stream.Recv()
		if err == io.EOF {
			c.Status(http.StatusOK)

			// Returns error, need to decide how to handle
			if err := stream.CloseSend(); err != nil {
				return err
			}
			return nil
		}

		if err != nil {
			httpStatusCode := gwruntime.HTTPStatusFromCode(status.Code(err))
			if err := c.AbortWithError(httpStatusCode, err); err != nil {
				return err
			}

			if err := stream.CloseSend(); err != nil {
				return err
			}

			return nil
		}

		part := chunk.GetFile()
		if _, err := c.Writer.Write(part); err != nil {
			return err
		}

		c.Writer.Flush()
	}
}

// CheckUserFilePermission checks if userID is permitted to fileID with the wanted role.
// The function returns the role name if the user is permitted to the file,
// the permission if the user was shared, and non-nil err if any encountered.
// If no permitted then role found role would be "".
// If user was shared then permission would be non-nil.
func CheckUserFilePermission(ctx context.Context,
	fileClient fpb.FileServiceClient,
	permissionClient ppb.PermissionClient,
	userID string,
	fileID string,
	role ppb.Role) (string, *ppb.PermissionObject, error) {
	if userID == "" {
		return "", nil, fmt.Errorf("userID is required")
	}

	// Everyone is permitted to their root, since all actions on root are authenticated,
	// and it's impossible to create a permission for root (aka sharing a user's whole drive).
	if fileID == "" {
		return OwnerRole, nil, nil
	}

	// Get the file's metadata.
	file, err := fileClient.GetFileByID(ctx, &fpb.GetByFileByIDRequest{Id: fileID})
	if err != nil {
		return "", nil, err
	}

	// Check if the owner of the current file is userID, if so then he's permitted.
	if file.GetOwnerID() == userID {
		return OwnerRole, nil, nil
	}

	// Go up the hirarchy searching for a permission for userID to fileID with role.
	// Fetch fileID's parents, each at a time, and check permission to each parent.
	// If reached a parent that userID isn't permitted to then return with error,
	// If reached a parent that userID is permitted to then return true with nil error.
	// If any error encountered then return false and the encountered error.
	currentFile := fileID
	for {
		// If reached the root and didn't find a permission then userID is not permitted to fileID.
		if currentFile == "" {
			return "", nil, nil
		}

		// Check if the user has an existing permission and is permitted to currentFile with the wanted role.
		isPermitted, err := permissionClient.IsPermitted(ctx,
			&ppb.IsPermittedRequest{FileID: currentFile, UserID: userID, Role: role})

		// If an error occurred which is NOT grpc's Unimplemented error which
		// indicates that the permission doesn't not exist.
		if err != nil && status.Code(err) != codes.Unimplemented {
			return "", nil, err
		}

		// If no error received and user isn't permitted.
		if !isPermitted.GetPermitted() && err == nil {
			return "", nil, nil
		}

		// If userID is permitted with the wanted role then return the role that the user has for the file.
		if isPermitted.GetPermitted() {
			permission, err := permissionClient.GetPermission(
				ctx,
				&ppb.GetPermissionRequest{
					FileID: currentFile,
					UserID: userID,
				},
			)

			if err != nil {
				return "", nil, err
			}

			return permission.GetRole().String(), permission, nil
		}

		// Get the current file's metadata.
		file, err := fileClient.GetFileByID(ctx, &fpb.GetByFileByIDRequest{Id: currentFile})
		if err != nil {
			return "", nil, err
		}

		// Repeat for the file's parent.
		currentFile = file.GetParent()
	}
}

// CreatePermission creates permission in permission service only if userID has
// ppb.Role_WRITE permission to permission.FileID.
func CreatePermission(ctx context.Context,
	fileClient fpb.FileServiceClient,
	permissionClient ppb.PermissionClient,
	userID string,
	permission ppb.PermissionObject) error {
	// Check if userID has ppb.Role_WRITE permission to permission.FileID.
	userFilePermission, _, err := CheckUserFilePermission(ctx,
		fileClient,
		permissionClient,
		userID,
		permission.GetFileID(),
		ppb.Role_WRITE)
	if err != nil {
		return fmt.Errorf("failed creating permission: %v", err)
	}

	if userFilePermission == "" {
		return fmt.Errorf("failed creating permission: user %s is not the permitted to file %s",
			userID, permission.GetFileID())
	}

	if permission.GetRole() == ppb.Role_NONE {
		return fmt.Errorf("failed creating permission: cannot set Role_NONE to a user's permission")
	}

	createPermissionRequest := ppb.CreatePermissionRequest{
		FileID: permission.GetFileID(),
		UserID: permission.GetUserID(),
		Role:   permission.GetRole(),
	}
	_, err = permissionClient.CreatePermission(ctx, &createPermissionRequest)
	if err != nil {
		return fmt.Errorf("failed creating permission: %v", err)
	}

	return nil
}

// HandleUserFilePermission gets a gin context and the id of the requested file,
// returns true if the user is permitted to operate on the file.
// Returns false if the user isn't permitted to operate on it,
// Returns false if any error occurred and logs the error.
func (r *Router) HandleUserFilePermission(
	c *gin.Context,
	fileID string,
	role ppb.Role) (string, *ppb.PermissionObject) {
	reqUser := user.ExtractRequestUser(c)
	if reqUser == nil {
		c.AbortWithStatus(http.StatusUnauthorized)

		return "", nil
	}

	userFilePermission, foundPermission, err := CheckUserFilePermission(c.Request.Context(),
		r.fileClient,
		r.permissionClient,
		reqUser.ID,
		fileID,
		role)
	if err != nil {
		httpStatusCode := gwruntime.HTTPStatusFromCode(status.Code(err))
		loggermiddleware.LogError(r.logger, c.AbortWithError(httpStatusCode, err))

		return "", nil
	}

	if userFilePermission == "" {
		c.AbortWithStatus(http.StatusUnauthorized)
	}

	return userFilePermission, foundPermission
}

// CreateGetFileResponse Creates a file grpc response to http response struct
func CreateGetFileResponse(file *fpb.File, role string, shared *bool) *GetFileByIDResponse {
	if file == nil {
		return nil
	}

	// Get file parent ID, if it doesn't exist check if it's an file object and get its ID.
	responseFile := &GetFileByIDResponse{
		ID:          file.GetId(),
		Name:        file.GetName(),
		Type:        file.GetType(),
		Size:        file.GetSize(),
		Description: file.GetDescription(),
		OwnerID:     file.GetOwnerID(),
		Parent:      file.GetParent(),
		CreatedAt:   file.GetCreatedAt(),
		UpdatedAt:   file.GetUpdatedAt(),
		Role:        role,
	}

	if shared != nil {
		responseFile.Shared = *shared
	}

	// If file contains parent object instead of its id.
	fileParentObject := file.GetParentObject()
	if fileParentObject != nil {
		responseFile.Parent = fileParentObject.GetId()
	}

	return responseFile
}

// HandlePreview writes a PDF of the file to the response, if the file isn't a PDF already
// and can be converted to a PDF, then the file would be converted to a PDF and
// the converted file will be written to the response, instead of the raw file.
func (r *Router) HandlePreview(c *gin.Context, file *fpb.File, stream dpb.Download_DownloadClient) error {
	filename := file.GetName()
	contentType := file.GetType()
	contentLength := strconv.FormatInt(file.GetSize(), 10)

	// File is already a PDF, no need to convert it.
	if contentType == PdfMimeType || strings.HasPrefix(contentType, TextMimeType) {
		c.Header("Content-Type", contentType)
		c.Header("Content-Length", contentLength)

		return HandleStream(c, stream)
	}

	// Convert the file to PDF.
	streamReader := download.NewStreamReadCloser(stream)

	// IMPORTANT: Must use a buffer that its size is at least download.PartSize, otherwise data loss
	// would occure.
	buf := make([]byte, download.PartSize)
	convertRequest, err := gotenberg.NewOfficeRequestWithBuffer(filename, streamReader, buf)
	if err != nil {
		return err
	}

	convertRequest.ResultFilename(filename)

	defer streamReader.Close()

	// Send the file for PDF conversion.
	resp, err := r.gotenbergClient.Post(convertRequest)
	if err != nil {
		return err
	}

	defer resp.Body.Close()

	if resp.StatusCode != http.StatusOK {
		err := fmt.Errorf("failed converting file with gotenberg with status: %v", resp.Status)
		loggermiddleware.LogError(r.logger, c.AbortWithError(resp.StatusCode, err))

		return err
	}

	c.Header("Content-Length", strconv.FormatInt(resp.ContentLength, 10))
	c.Header("Content-Type", resp.Header.Get("Content-Type"))

	if _, err = io.Copy(c.Writer, resp.Body); err != nil {
		loggermiddleware.LogError(r.logger, c.AbortWithError(http.StatusInternalServerError, err))

		return err
	}

	c.Status(http.StatusOK)

	return nil
}

// IsFileConvertableToPdf returns true if contentType can be converted to a PDF file, false otherwise.
func IsFileConvertableToPdf(contentType string) bool {
	for _, v := range TypesConvertableToPdf {
		if contentType == v {
			return true
		}
	}

	return false
}<|MERGE_RESOLUTION|>--- conflicted
+++ resolved
@@ -84,7 +84,6 @@
 	// PdfMimeType is the mime type of a .pdf file.
 	PdfMimeType = "application/pdf"
 
-<<<<<<< HEAD
 	// TextMimeType is the start of any file with a text mime type.
 	TextMimeType = "text"
 
@@ -92,12 +91,6 @@
 	DocMimeType = "application/msword"
 
 	// DocxMimeType is the mime type of a .docx file.
-=======
-	// DocMimeType is the mime type of a .doc file.
-	DocMimeType = "application/msword"
-
- 	// DocxMimeType is the mime type of a .docx file.
->>>>>>> b857ecd3
 	DocxMimeType = "application/vnd.openxmlformats-officedocument.wordprocessingml.document"
 
 	// XlsMimeType is the mime type of a .xls file.
@@ -589,12 +582,8 @@
 	for i := 0; i < len(permittedAncestors); i++ {
 		file, err := r.fileClient.GetFileByID(
 			c.Request.Context(),
-<<<<<<< HEAD
-			&fpb.GetByFileByIDRequest{Id: permittedAncestors[i]})
-=======
 			&fpb.GetByFileByIDRequest{Id: permittedAncestors[i]},
 		)
->>>>>>> b857ecd3
 		if err != nil {
 			httpStatusCode := gwruntime.HTTPStatusFromCode(status.Code(err))
 			loggermiddleware.LogError(r.logger, c.AbortWithError(httpStatusCode, err))
