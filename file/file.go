package file

import (
	"fmt"
	"io"
	"net/http"
	"strconv"

	"github.com/gin-gonic/gin"
	gwruntime "github.com/grpc-ecosystem/grpc-gateway/runtime"
	loggermiddleware "github.com/meateam/api-gateway/logger"
	"github.com/meateam/api-gateway/user"
	dpb "github.com/meateam/download-service/proto"
	fpb "github.com/meateam/file-service/proto"
	upb "github.com/meateam/upload-service/proto"
	"github.com/sirupsen/logrus"
	"google.golang.org/grpc"
	"google.golang.org/grpc/status"
)

// Router is a structure that handles upload requests.
type Router struct {
	downloadClient dpb.DownloadClient
	fileClient     fpb.FileServiceClient
	uploadClient   upb.UploadClient
	logger         *logrus.Logger
}

// getFileByIDResponse is a structure used for parsing fpb.File to a json file metadata response.
type getFileByIDResponse struct {
	ID          string `json:"id,omitempty"`
	Name        string `json:"name,omitempty"`
	Type        string `json:"type,omitempty"`
	Size        int64  `json:"size,omitempty"`
	Description string `json:"description,omitempty"`
	OwnerID     string `json:"ownerId,omitempty"`
	Parent      string `json:"parent,omitempty"`
	CreatedAt   int64  `json:"createdAt,omitempty"`
	UpdatedAt   int64  `json:"updatedAt,omitempty"`
}

<<<<<<< HEAD
type partialFile struct {
	ID          string `json:"id,omitempty"`
	Name        string `json:"name,omitempty"`
	Type        string `json:"type,omitempty"`
	Size        int64  `json:"size,omitempty"`
	Description string `json:"description,omitempty"`
	OwnerID     string `json:"ownerId,omitempty"`
	Parent      string `json:"parent,omitempty"`
	CreatedAt   int64  `json:"createdAt,omitempty"`
	UpdatedAt   int64  `json:"updatedAt,omitempty"`
}

type updateFilesRequest struct {
	IDList      []string    `json:"idList"`
	PartialFile partialFile `json:"partialFile"`
}
=======
const (
	// ParamFileParent is a constant for file parent parameter in a request
	ParamFileParent = "parent"

	// ParamFileName is a constant for file name parameter in a request
	ParamFileName = "name"

	// ParamFileType is a constant for file type parameter in a request
	ParamFileType = "type"

	// ParamFileDescription is a constant for file description parameter in a request
	ParamFileDescription = "description"

	// ParamFileSize is a constant for file size parameter in a request
	ParamFileSize = "size"

	// ParamFileCreatedAt is a constant for file created at parameter in a request
	ParamFileCreatedAt = "createdAt"

	// ParamFileUpdatedAt is a constant for file updated at parameter in a request
	ParamFileUpdatedAt = "updatedAt"
)
>>>>>>> 8cb3f886

// NewRouter creates a new Router, and initializes clients of File Service
// and Download Service with the given connections. If logger is non-nil then it will
// be set as-is, otherwise logger would default to logrus.New().
func NewRouter(
	fileConn *grpc.ClientConn,
	downloadConn *grpc.ClientConn,
	uploadConn *grpc.ClientConn,
	logger *logrus.Logger,
) *Router {
	// If no logger is given, use a default logger.
	if logger == nil {
		logger = logrus.New()
	}

	r := &Router{logger: logger}

	r.fileClient = fpb.NewFileServiceClient(fileConn)
	r.downloadClient = dpb.NewDownloadClient(downloadConn)
	r.uploadClient = upb.NewUploadClient(uploadConn)

	return r
}

// Setup sets up r and intializes its routes under rg.
func (r *Router) Setup(rg *gin.RouterGroup) {
	rg.GET("/files", r.GetFilesByFolder)
	rg.GET("/files/:id", r.GetFileByID)
	rg.DELETE("/files/:id", r.DeleteFileByID)
	rg.PUT("/files/:id", r.UpdateFile)
	rg.PUT("/files", r.UpdateFiles)
}

// GetFileByID is the request handler for GET /files/:id
func (r *Router) GetFileByID(c *gin.Context) {
	fileID := c.Param("id")
	if fileID == "" {
		c.String(http.StatusBadRequest, "file id is required")
		return
	}

	alt := c.Query("alt")
	if alt == "media" {
		r.Download(c)
		return
	}

	isUserAllowed := r.HandleUserFilePermission(c, fileID)
	if !isUserAllowed {
		return
	}

	getFileByIDRequest := &fpb.GetByFileByIDRequest{
		Id: fileID,
	}

	file, err := r.fileClient.GetFileByID(c.Request.Context(), getFileByIDRequest)
	if err != nil {
		httpStatusCode := gwruntime.HTTPStatusFromCode(status.Code(err))
		loggermiddleware.LogError(r.logger, c.AbortWithError(httpStatusCode, err))

		return
	}

	responseFile, err := createGetFileResponse(file)
	if err != nil {
		loggermiddleware.LogError(r.logger, c.AbortWithError(http.StatusInternalServerError, err))
		return
	}

	c.JSON(http.StatusOK, responseFile)
}

// Extracts parameters from request query to a map, non-existing parameter has a value of ""
func queryParamsToMap(c *gin.Context, paramNames ...string) map[string]string {
	paramMap := make(map[string]string)
	for _, paramName := range paramNames {
		param, exists := c.GetQuery(paramName)
		if exists {
			paramMap[paramName] = param
		} else {
			paramMap[paramName] = ""
		}
	}
	return paramMap
}

// Converts a string to int64, 0 is returned on failure
func stringToInt64(s string) int64 {
	n, err := strconv.ParseInt(s, 10, 64)
	if err != nil {
		n = 0
	}
	return n
}

// GetFilesByFolder is the request handler for GET /files request.
func (r *Router) GetFilesByFolder(c *gin.Context) {
	reqUser := user.ExtractRequestUser(c)
	if reqUser == nil {
		c.AbortWithStatus(http.StatusUnauthorized)
		return
	}

	filesParent, exists := c.GetQuery(ParamFileParent)
	if exists {
		isUserAllowed := r.HandleUserFilePermission(c, filesParent)
		if !isUserAllowed {
			return
		}
	}

	paramMap := queryParamsToMap(c, ParamFileName, ParamFileType, ParamFileDescription, ParamFileSize,
		ParamFileCreatedAt, ParamFileUpdatedAt)

	fileFilter := fpb.File{
		Name:        paramMap[ParamFileName],
		Type:        paramMap[ParamFileType],
		Description: paramMap[ParamFileDescription],
		Size:        stringToInt64(paramMap[ParamFileSize]),
		CreatedAt:   stringToInt64(paramMap[ParamFileCreatedAt]),
		UpdatedAt:   stringToInt64(paramMap[ParamFileUpdatedAt]),
	}

	filesResp, err := r.fileClient.GetFilesByFolder(
		c.Request.Context(),
		&fpb.GetFilesByFolderRequest{OwnerID: reqUser.ID, FolderID: filesParent, QueryFile: &fileFilter},
	)
	if err != nil {
		httpStatusCode := gwruntime.HTTPStatusFromCode(status.Code(err))
		loggermiddleware.LogError(r.logger, c.AbortWithError(httpStatusCode, err))

		return
	}

	files := filesResp.GetFiles()
	responseFiles := make([]*getFileByIDResponse, 0, len(files))
	for _, file := range files {
		responseFile, err := createGetFileResponse(file)
		if err != nil {
			loggermiddleware.LogError(r.logger, c.AbortWithError(http.StatusInternalServerError, err))
			return
		}

		responseFiles = append(responseFiles, responseFile)
	}

	c.JSON(http.StatusOK, responseFiles)
}

// DeleteFileByID is the request handler for DELETE /files/:id request.
func (r *Router) DeleteFileByID(c *gin.Context) {
	fileID := c.Param("id")
	if fileID == "" {
		c.String(http.StatusBadRequest, "file id is required")
		return
	}

	isUserAllowed := r.HandleUserFilePermission(c, fileID)
	if !isUserAllowed {
		return
	}

	// Retrieve file details in order to get bucket.
	file, err := r.fileClient.GetFileByID(c.Request.Context(), &fpb.GetByFileByIDRequest{
		Id: fileID,
	})
	if err != nil {
		httpStatusCode := gwruntime.HTTPStatusFromCode(status.Code(err))
		loggermiddleware.LogError(r.logger, c.AbortWithError(httpStatusCode, err))

		return
	}

	DeleteObjectRequest := &upb.DeleteObjectsRequest{
		Bucket: file.GetBucket(),
		Keys:   []string{file.GetKey()},
	}
	deleteObjectResponse, err := r.uploadClient.DeleteObjects(c.Request.Context(), DeleteObjectRequest)
	if err != nil || len(deleteObjectResponse.GetFailed()) > 0 {
		httpStatusCode := gwruntime.HTTPStatusFromCode(status.Code(err))
		loggermiddleware.LogError(r.logger, c.AbortWithError(httpStatusCode, err))

		return
	}

	deleteFileRequest := &fpb.DeleteFileRequest{
		Id: fileID,
	}
	deleteFileResponse, err := r.fileClient.DeleteFile(c.Request.Context(), deleteFileRequest)
	if err != nil {
		httpStatusCode := gwruntime.HTTPStatusFromCode(status.Code(err))
		loggermiddleware.LogError(r.logger, c.AbortWithError(httpStatusCode, err))

		return
	}

	c.JSON(http.StatusOK, deleteFileResponse.GetOk())
}

// Download is the request handler for /files/:id?alt=media request.
func (r *Router) Download(c *gin.Context) {
	// Get file ID from param.
	fileID := c.Param("id")
	if fileID == "" {
		c.String(http.StatusBadRequest, "file id is required")
		return
	}

	isUserAllowed := r.HandleUserFilePermission(c, fileID)
	if !isUserAllowed {
		return
	}

	// Get the file meta from the file service
	fileMeta, err := r.fileClient.GetFileByID(c.Request.Context(), &fpb.GetByFileByIDRequest{Id: fileID})
	if err != nil {
		httpStatusCode := gwruntime.HTTPStatusFromCode(status.Code(err))
		loggermiddleware.LogError(r.logger, c.AbortWithError(httpStatusCode, err))

		return
	}

	filename := fileMeta.GetName()
	contentType := fileMeta.GetType()
	contentLength := fmt.Sprintf("%d", fileMeta.GetSize())

	downloadRequest := &dpb.DownloadRequest{
		Key:    fileMeta.GetKey(),
		Bucket: fileMeta.GetBucket(),
	}

	span, spanCtx := loggermiddleware.StartSpan(c.Request.Context(), "/download.Download/Download")
	defer span.End()

	stream, err := r.downloadClient.Download(spanCtx, downloadRequest)
	if err != nil {
		httpStatusCode := gwruntime.HTTPStatusFromCode(status.Code(err))
		loggermiddleware.LogError(r.logger, c.AbortWithError(httpStatusCode, err))

		return
	}

	c.Header("X-Content-Type-Options", "nosniff")
	c.Header("Content-Disposition", "attachment; filename="+filename)
	c.Header("Content-Type", contentType)
	c.Header("Content-Length", contentLength)

	loggermiddleware.LogError(r.logger, HandleStream(c, stream))
}

// UpdateFile Updates single file.
// The function gets an id as a parameter and the partial file to update.
// It returns the updated file id.
func (r *Router) UpdateFile(c *gin.Context) {
	fileID := c.Param("id")
	if fileID == "" {
		c.String(http.StatusBadRequest, "file id is required")
		return
	}

	if isUserAllowed := r.HandleUserFilePermission(c, fileID); !isUserAllowed {
		return
	}

	var pf partialFile
	if c.ShouldBindJSON(&pf) != nil {
		loggermiddleware.LogError(
			r.logger,
			c.AbortWithError(http.StatusBadRequest, fmt.Errorf("unexpected body format")),
		)

		return
	}
	if isUserAllowed := r.HandleUserFilePermission(c, pf.Parent); !isUserAllowed {
		return
	}

	if err := r.handleUpdate(c, []string{fileID}, pf); err != nil {
		httpStatusCode := gwruntime.HTTPStatusFromCode(status.Code(err))
		loggermiddleware.LogError(r.logger, c.AbortWithError(httpStatusCode, err))

		return
	}
}

// UpdateFiles Updates many files with the same value.
// The function gets slice of ids and the partial file to update.
// It returns the updated file id's.
func (r *Router) UpdateFiles(c *gin.Context) {
	var body updateFilesRequest
	if c.ShouldBindJSON(&body) != nil {
		loggermiddleware.LogError(
			r.logger,
			c.AbortWithError(http.StatusBadRequest, fmt.Errorf("unexpected body format")),
		)

		return
	}
	isUserAllowed := r.HandleUserFilePermission(c, body.PartialFile.Parent)
	if !isUserAllowed {
		return
	}

	allowedIds := make([]string, 0, len(body.IDList))

	for _, id := range body.IDList {
		isUserAllowed, err := r.userFilePermission(c, id)

		if err != nil {
			loggermiddleware.LogError(r.logger, c.AbortWithError(int(status.Code(err)), err))
		}

		if isUserAllowed {
			allowedIds = append(allowedIds, id)
		}
	}

	if err := r.handleUpdate(c, allowedIds, body.PartialFile); err != nil {
		httpStatusCode := gwruntime.HTTPStatusFromCode(status.Code(err))
		loggermiddleware.LogError(r.logger, c.AbortWithError(httpStatusCode, err))

		return
	}
}

func (r *Router) handleUpdate(c *gin.Context, ids []string, pf partialFile) error {
	updatedData := &fpb.File{
		FileOrId: &fpb.File_Parent{
			Parent: pf.Parent,
		},
	}
	if len(ids) == 1 {
		updatedData.Name = pf.Name
		updatedData.Description = pf.Description
	}

	updateFilesResponse, err := r.fileClient.UpdateFiles(
		c.Request.Context(),
		&fpb.UpdateFilesRequest{
			IdList:      ids,
			PartialFile: updatedData,
		},
	)
	if err != nil {
		return err
	}

	c.JSON(http.StatusOK, updateFilesResponse.GetUpdated())
	return nil
}

// HandleStream streams the file bytes from stream to c.
func HandleStream(c *gin.Context, stream dpb.Download_DownloadClient) error {
	for {
		chunk, err := stream.Recv()
		if err == io.EOF {
			c.Status(http.StatusOK)

			// Returns error, need to decide how to handle
			if err := stream.CloseSend(); err != nil {
				return err
			}
			return nil
		}

		if err != nil {
			httpStatusCode := gwruntime.HTTPStatusFromCode(status.Code(err))
			if err := c.AbortWithError(httpStatusCode, err); err != nil {
				return err
			}

			if err := stream.CloseSend(); err != nil {
				return err
			}

			return nil
		}

		part := chunk.GetFile()
		if _, err := c.Writer.Write(part); err != nil {
			return err
		}
		c.Writer.Flush()
	}
}

// userFilePermission gets a gin context holding the requesting user and the id of
// the file he's requesting. The function returns (true, nil) if the user is permitted
// to the file, (false, nil) if the user isn't permitted to it, and (false, error) where
// error is non-nil if an error occurred when calling FileServiceClient.IsAllowed.
func (r *Router) userFilePermission(c *gin.Context, fileID string) (bool, error) {
	reqUser := user.ExtractRequestUser(c)
	if reqUser == nil {
		return false, nil
	}
	isAllowedResp, err := r.fileClient.IsAllowed(c.Request.Context(), &fpb.IsAllowedRequest{
		FileID: fileID,
		UserID: reqUser.ID,
	})

	if err != nil {
		return false, err
	}

	if !isAllowedResp.GetAllowed() {
		return false, nil
	}

	return true, nil
}

// HandleUserFilePermission gets a gin context and the id of the requested file.
// The function returns true if the user is permitted to operate on the file.
// The function returns false if the user isn't permitted to operate on it,
// The function also returns false if error if error occurred on r.userFilePermission
// and also log the error.
// It also handles error cases and Unauthorized operations by aborting with error/status.
func (r *Router) HandleUserFilePermission(c *gin.Context, fileID string) bool {
	isUserAllowed, err := r.userFilePermission(c, fileID)

	if err != nil {
		loggermiddleware.LogError(r.logger, c.AbortWithError(int(status.Code(err)), err))
		return false
	}

	if !isUserAllowed {
		c.AbortWithStatus(http.StatusUnauthorized)
		return false
	}

	return true
}

// createGetFileResponse Creates a file grpc response to http response struct
func createGetFileResponse(file *fpb.File) (*getFileByIDResponse, error) {
	// Get file parent ID, if it doesn't exist check if it's an file object and get its ID.
	responseFile := &getFileByIDResponse{
		ID:          file.GetId(),
		Name:        file.GetName(),
		Type:        file.GetType(),
		Size:        file.GetSize(),
		Description: file.GetDescription(),
		OwnerID:     file.GetOwnerID(),
		Parent:      file.GetParent(),
		CreatedAt:   file.GetCreatedAt(),
		UpdatedAt:   file.GetUpdatedAt(),
	}

	// If file contains parent object instead of its id.
	fileParentObject := file.GetParentObject()
	if fileParentObject != nil {
		responseFile.Parent = fileParentObject.GetId()
	}

	return responseFile, nil
}<|MERGE_RESOLUTION|>--- conflicted
+++ resolved
@@ -39,7 +39,6 @@
 	UpdatedAt   int64  `json:"updatedAt,omitempty"`
 }
 
-<<<<<<< HEAD
 type partialFile struct {
 	ID          string `json:"id,omitempty"`
 	Name        string `json:"name,omitempty"`
@@ -56,30 +55,6 @@
 	IDList      []string    `json:"idList"`
 	PartialFile partialFile `json:"partialFile"`
 }
-=======
-const (
-	// ParamFileParent is a constant for file parent parameter in a request
-	ParamFileParent = "parent"
-
-	// ParamFileName is a constant for file name parameter in a request
-	ParamFileName = "name"
-
-	// ParamFileType is a constant for file type parameter in a request
-	ParamFileType = "type"
-
-	// ParamFileDescription is a constant for file description parameter in a request
-	ParamFileDescription = "description"
-
-	// ParamFileSize is a constant for file size parameter in a request
-	ParamFileSize = "size"
-
-	// ParamFileCreatedAt is a constant for file created at parameter in a request
-	ParamFileCreatedAt = "createdAt"
-
-	// ParamFileUpdatedAt is a constant for file updated at parameter in a request
-	ParamFileUpdatedAt = "updatedAt"
-)
->>>>>>> 8cb3f886
 
 // NewRouter creates a new Router, and initializes clients of File Service
 // and Download Service with the given connections. If logger is non-nil then it will
