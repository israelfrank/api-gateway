--- conflicted
+++ resolved
@@ -159,7 +159,6 @@
 
 // GetFileByIDResponse is a structure used for parsing fpb.File to a json file metadata response.
 type GetFileByIDResponse struct {
-<<<<<<< HEAD
 	ID          string      `json:"id,omitempty"`
 	Name        string      `json:"name,omitempty"`
 	Type        string      `json:"type,omitempty"`
@@ -172,18 +171,7 @@
 	Role        string      `json:"role,omitempty"`
 	Shared      bool        `json:"shared"`
 	Permission  *Permission `json:"permission,omitempty"`
-=======
-	ID          string `json:"id,omitempty"`
-	Name        string `json:"name,omitempty"`
-	Type        string `json:"type,omitempty"`
-	Size        int64  `json:"size"`
-	Description string `json:"description,omitempty"`
-	OwnerID     string `json:"ownerId,omitempty"`
-	Parent      string `json:"parent,omitempty"`
-	CreatedAt   int64  `json:"createdAt,omitempty"`
-	UpdatedAt   int64  `json:"updatedAt,omitempty"`
-	IsExternal  bool   `json:"isExternal"`
->>>>>>> 1092bf3b
+	IsExternal  bool        `json:"isExternal"`
 }
 
 type partialFile struct {
@@ -271,7 +259,7 @@
 
 	userFilePermission, foundPermission := r.HandleUserFilePermission(c, fileID, GetFileByIDRole)
 	if userFilePermission == "" {
-		if r.HandleUserFilePermit(c, fileID, GetFileByIDRole) {
+		if !r.HandleUserFilePermit(c, fileID, GetFileByIDRole) {
 			c.AbortWithStatus(http.StatusUnauthorized)
 			return
 		}
@@ -288,12 +276,8 @@
 
 		return
 	}
-<<<<<<< HEAD
 
 	c.JSON(http.StatusOK, CreateGetFileResponse(file, userFilePermission, foundPermission))
-=======
-	c.JSON(http.StatusOK, CreateGetFileResponse(file))
->>>>>>> 1092bf3b
 }
 
 // Extracts parameters from request query to a map, non-existing parameter has a value of ""
@@ -333,11 +317,16 @@
 	}
 
 	filesParent := c.Query(ParamFileParent)
-	if userFilePermission, _ := r.HandleUserFilePermission(
+	userFilePermission, _ := r.HandleUserFilePermission(
 		c,
 		filesParent,
-		GetFilesByFolderRole); userFilePermission == "" {
-		return
+		GetFilesByFolderRole)
+
+	if userFilePermission == "" {
+		if !r.HandleUserFilePermit(c, filesParent, GetFilesByFolderRole) {
+			c.AbortWithStatus(http.StatusUnauthorized)
+			return
+		}
 	}
 
 	paramMap := queryParamsToMap(c, ParamFileName, ParamFileType, ParamFileDescription, ParamFileSize,
@@ -656,15 +645,11 @@
 
 			return
 		}
-<<<<<<< HEAD
 
 		ancestorPermissionRole := ancestorsPermissionsMap[permittedAncestors[i]]
 		populatedPermittedAncestors = append(
 			populatedPermittedAncestors,
 			CreateGetFileResponse(file, ancestorPermissionRole.role, ancestorPermissionRole.permission))
-=======
-		populatedPermittedAncestors = append(populatedPermittedAncestors, CreateGetFileResponse(file))
->>>>>>> 1092bf3b
 	}
 
 	c.JSON(http.StatusOK, populatedPermittedAncestors)
@@ -1003,6 +988,10 @@
 	return userFilePermission, foundPermission
 }
 
+// HandleUserFilePermit gets a gin context and the id of the requested file,
+// returns true if the user is permitted to operate on the file.
+// Returns false if the user isn't permitted to operate on it,
+// Returns false if any error occurred and logs the error.
 func (r *Router) HandleUserFilePermit(
 	c *gin.Context,
 	fileID string,
@@ -1054,9 +1043,9 @@
 		Parent:      file.GetParent(),
 		CreatedAt:   file.GetCreatedAt(),
 		UpdatedAt:   file.GetUpdatedAt(),
-<<<<<<< HEAD
 		Role:        role,
 		Shared:      false,
+		IsExternal:  isExternal,
 	}
 
 	if permission != nil {
@@ -1067,9 +1056,6 @@
 			Role:    permission.GetRole().String(),
 			Creator: permission.GetCreator(),
 		}
-=======
-		IsExternal:  isExternal,
->>>>>>> 1092bf3b
 	}
 
 	// If file contains parent object instead of its id.
@@ -1101,7 +1087,7 @@
 	streamReader := download.NewStreamReadCloser(stream)
 
 	// IMPORTANT: Must use a buffer that its size is at least download.PartSize, otherwise data loss
-	// would occure.
+	// would occur.
 	buf := make([]byte, download.PartSize)
 	convertRequest, err := gotenberg.NewOfficeRequestWithBuffer(filename, streamReader, buf)
 	if err != nil {
