--- conflicted
+++ resolved
@@ -18,13 +18,8 @@
 
 const (
 	maxSimpleUploadSize = 5 << 20    // 5MB
-<<<<<<< HEAD
-	minPartUploadSize   = 5 << 20    // 5MB S3 limit
-	maxPartUploadSize   = 5120 << 20 // 5GB S3 limit
-=======
 	minPartUploadSize   = 5 << 20    // 5MB S3 min limit
 	maxPartUploadSize   = 5120 << 20 // 5GB S3 max limit
->>>>>>> 19ea50a9
 	mediaUploadType     = "media"
 	multipartUploadType = "multipart"
 	resumableUploadType = "resumable"
