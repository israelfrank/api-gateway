--- conflicted
+++ resolved
@@ -4,19 +4,13 @@
 	"fmt"
 	"io"
 	"net/http"
-<<<<<<< HEAD
-=======
-	"strings"
->>>>>>> 65563d68
 
 	"github.com/gin-gonic/gin"
+	gwruntime "github.com/grpc-ecosystem/grpc-gateway/runtime"
 	dpb "github.com/meateam/download-service/proto"
 	fpb "github.com/meateam/file-service/proto"
 	"google.golang.org/grpc"
-<<<<<<< HEAD
 	"google.golang.org/grpc/status"
-=======
->>>>>>> 65563d68
 )
 
 type fileRouter struct {
@@ -58,10 +52,6 @@
 		fr.download(c)
 		return
 	}
-<<<<<<< HEAD
-
-=======
->>>>>>> 65563d68
 	isUserAllowed, err := fr.userFilePermission(c, fileID)
 	if err != nil {
 		c.AbortWithError(int(status.Code(err)), err)
@@ -79,16 +69,7 @@
 
 	file, err := fr.fileClient.GetFileByID(c, getFileByIDRequest)
 	if err != nil {
-<<<<<<< HEAD
-		c.AbortWithError(int(status.Code(err)), err)
-=======
-		if strings.Contains(err.Error(), "file not found") {
-			c.Status(http.StatusNotFound)
-			return
-		}
-
-		c.AbortWithError(http.StatusBadRequest, err)
->>>>>>> 65563d68
+		c.AbortWithError(int(status.Code(err)), err)
 		return
 	}
 
@@ -116,10 +97,6 @@
 			c.AbortWithError(int(status.Code(err)), err)
 			return
 		}
-<<<<<<< HEAD
-
-=======
->>>>>>> 65563d68
 		if isUserAllowed == false {
 			c.AbortWithStatus(http.StatusUnauthorized)
 			return
@@ -154,19 +131,11 @@
 		c.String(http.StatusBadRequest, "file id is required")
 		return
 	}
-<<<<<<< HEAD
-
-=======
->>>>>>> 65563d68
 	isUserAllowed, err := fr.userFilePermission(c, fileID)
 	if err != nil {
 		c.AbortWithError(int(status.Code(err)), err)
 		return
 	}
-<<<<<<< HEAD
-
-=======
->>>>>>> 65563d68
 	if isUserAllowed == false {
 		c.AbortWithStatus(http.StatusUnauthorized)
 		return
@@ -198,10 +167,6 @@
 		c.AbortWithError(int(status.Code(err)), err)
 		return
 	}
-<<<<<<< HEAD
-
-=======
->>>>>>> 65563d68
 	if isUserAllowed == false {
 		c.AbortWithStatus(http.StatusUnauthorized)
 		return
@@ -225,7 +190,8 @@
 
 	stream, err := fr.downloadClient.Download(c, downloadRequest)
 	if err != nil {
-		c.AbortWithError(int(status.Code(err)), err)
+		httpStatusCode := gwruntime.HTTPStatusFromCode(status.Code(err))
+		c.AbortWithError(httpStatusCode, err)
 		return
 	}
 
@@ -244,7 +210,8 @@
 		}
 
 		if err != nil {
-			c.AbortWithError(int(status.Code(err)), err)
+			httpStatusCode := gwruntime.HTTPStatusFromCode(status.Code(err))
+			c.AbortWithError(httpStatusCode, err)
 			stream.CloseSend()
 			return
 		}
@@ -264,10 +231,6 @@
 	if reqUser == nil {
 		return false, nil
 	}
-<<<<<<< HEAD
-
-=======
->>>>>>> 65563d68
 	isAllowedResp, err := fr.fileClient.IsAllowed(c, &fpb.IsAllowedRequest{
 		FileID: fileID,
 		UserID: reqUser.id,
