--- conflicted
+++ resolved
@@ -117,7 +117,6 @@
 		logger.Fatalf("couldn't setup search service connection: %v", err)
 	}
 
-<<<<<<< HEAD
 	spikeConn, err := initServiceConn(viper.GetString(configSpikeService))
 	if err != nil {
 		logger.Fatalf("couldn't setup spike service connection: %v", err)
@@ -127,10 +126,7 @@
 
 	// initiate middlewares
 	om := oauth.NewOAuthMiddleware(spikeConn, delegateConn, logger)
-=======
-	conns := []*grpc.ClientConn{fileConn, uploadConn, downloadConn, permissionConn, userConn, searchConn}
-
-	gotenbergClient := &gotenberg.Client{Hostname: viper.GetString(configGotenbergService)}
+	conns := []*grpc.ClientConn{fileConn, uploadConn, downloadConn, permissionConn, userConn, searchConn, spikeConn, permitConn, delegateConn}
 
 	health := NewHealthChecker()
 	healthInterval := viper.GetInt(configHealthCheckInterval)
@@ -140,7 +136,6 @@
 
 	// Health Check route.
 	apiRoutesGroup.GET("/healthcheck", health.healthCheck)
->>>>>>> d02f7a91
 
 	// Initiate routers.
 	dr := delegation.NewRouter(delegateConn, logger)
