package server

import (
	"net/http"

	ilogger "github.com/meateam/elasticsearch-logger"
	"github.com/spf13/viper"
	"google.golang.org/grpc"
)

const (
	envPrefix               = "GW"
	configPort              = "port"
	configUploadService     = "upload_service"
	configDownloadService   = "download_service"
	configFileService       = "file_service"
<<<<<<< HEAD
	configUserService       = "user_service"
=======
	configPermissionService = "permission_service"
>>>>>>> 2da79303
	configSecret            = "secret"
	configAuthURL           = "auth_url"
	configExternalApmURL    = "external_apm_url"
	configAllowOrigins      = "allow_origins"
	configSupportLink       = "support_link"
	configDownloadChromeURL = "chrome_download_url"
)

var (
	logger = ilogger.NewLogger()
)

func init() {
	viper.SetDefault(configPort, 8080)
	viper.SetDefault(configUploadService, "upload-service:8080")
	viper.SetDefault(configDownloadService, "download-service:8080")
	viper.SetDefault(configFileService, "file-service:8080")
<<<<<<< HEAD
	viper.SetDefault(configUserService, "user-service:8080")
=======
	viper.SetDefault(configPermissionService, "permission-service:8080")
>>>>>>> 2da79303
	viper.SetDefault(configSecret, "pandora@drive")
	viper.SetDefault(configAuthURL, "http://localhost/auth/login")
	viper.SetDefault(configExternalApmURL, "http://localhost:8200")
	viper.SetDefault(configAllowOrigins, "http://localhost*")
	viper.SetDefault(configSupportLink, "https://open.rocket.chat")
	viper.SetEnvPrefix(envPrefix)
	viper.AutomaticEnv()
}

// Server is a structure that holds the http server of the api-gateway.
type Server struct {
	server *http.Server
	conns  []*grpc.ClientConn
}

// NewServer creates a Server of the api-gateway.
func NewServer() *Server {
	router, conns := NewRouter(logger)

	s := &http.Server{
		Addr:           ":" + viper.GetString(configPort),
		Handler:        router,
		MaxHeaderBytes: 1 << 20,
	}

	return &Server{server: s, conns: conns}
}

// Listen listens on configPort. Listen returns when listener is closed.
// Listener will be closed when this method returns, if listener is closed with non-nil
// error then it will be logged as fatal.
func (s *Server) Listen() {
	defer func() {
		for _, v := range s.conns {
			v.Close()
		}
	}()

	logger.Infof("server listening on port: %s", viper.GetString(configPort))
	if err := s.server.ListenAndServe(); err != nil {
		logger.Fatalf("%v", err)
	}
}<|MERGE_RESOLUTION|>--- conflicted
+++ resolved
@@ -14,11 +14,8 @@
 	configUploadService     = "upload_service"
 	configDownloadService   = "download_service"
 	configFileService       = "file_service"
-<<<<<<< HEAD
 	configUserService       = "user_service"
-=======
 	configPermissionService = "permission_service"
->>>>>>> 2da79303
 	configSecret            = "secret"
 	configAuthURL           = "auth_url"
 	configExternalApmURL    = "external_apm_url"
@@ -36,11 +33,8 @@
 	viper.SetDefault(configUploadService, "upload-service:8080")
 	viper.SetDefault(configDownloadService, "download-service:8080")
 	viper.SetDefault(configFileService, "file-service:8080")
-<<<<<<< HEAD
 	viper.SetDefault(configUserService, "user-service:8080")
-=======
 	viper.SetDefault(configPermissionService, "permission-service:8080")
->>>>>>> 2da79303
 	viper.SetDefault(configSecret, "pandora@drive")
 	viper.SetDefault(configAuthURL, "http://localhost/auth/login")
 	viper.SetDefault(configExternalApmURL, "http://localhost:8200")
