--- conflicted
+++ resolved
@@ -79,11 +79,6 @@
 func (r *Router) Middleware(secrets Secrets, authURL string) gin.HandlerFunc {
 	return func(c *gin.Context) {
 
-<<<<<<< HEAD
-		authType := c.GetHeader(AuthTypeHeader)
-
-		if authType == "" {
-=======
 		isService := c.GetHeader(AuthTypeHeader)
 		if isService != ServiceAuthTypeValue {
 			secret := secrets.Drive
@@ -92,7 +87,6 @@
 				secret = secrets.Docs
 			}
 
->>>>>>> 0f18977a
 			r.UserMiddleware(c, secret, authURL)
 		}
 		c.Next()
